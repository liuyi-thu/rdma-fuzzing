import argparse
import copy
import json
import logging
import os
import pickle
import random
import sys
import traceback
from logging.handlers import RotatingFileHandler
from typing import Dict, List

import dill
from jinja2 import Environment, FileSystemLoader
from termcolor import colored

from lib import fuzz_mutate
from lib.codegen_context import CodeGenContext
from lib.contracts import ContractError, ContractTable, State
from lib.debug_dump import diff_verb_snapshots, dump_verbs, snapshot_verbs, summarize_verb, summarize_verb_list

from lib.corpus import Corpus
from lib.runexec import execute_and_collect

from lib.ibv_all import (
    IbvAHAttr,
    IbvAllocDmAttr,
    IbvGID,
    IbvGlobalRoute,
    IbvModifyCQAttr,
    IbvQPAttr,
    IbvQPCap,
    IbvQPInitAttr,
    IbvRecvWR,
    IbvSendWR,
    IbvSge,
    IbvSrqAttr,
    IbvSrqInitAttr,
)
from lib.verbs import (
    AllocDM,
    AllocPD,
    CreateCQ,
    CreateQP,
    CreateSRQ,
    DeallocPD,
    DeregMR,
    DestroyCQ,
    DestroyQP,
    DestroySRQ,
    FreeDeviceList,
    FreeDM,
    GetDeviceList,
    ModifyCQ,
    ModifyQP,
    ModifySRQ,
    OpenDevice,
    PollCQ,
    PostRecv,
    PostSend,
    PostSRQRecv,
    QueryDeviceAttr,
    QueryGID,
    QueryPortAttr,
    RegMR,
    VerbCall,
)

INITIAL_VERBS = [
    # GetDeviceList("de8v_list"),
    # OpenDevice("dev_list"),
    # FreeDeviceList(),
    # QueryDeviceAttr(),
    # QueryPortAttr(),
    # QueryGID(),
    AllocPD(pd="pd0"),
    AllocPD(pd="pd1"),
    AllocDM(dm="dm0", attr_obj=IbvAllocDmAttr(length=4096, log_align_req=12)),  # --- IGNORE ---
    AllocDM(dm="dm1", attr_obj=IbvAllocDmAttr(length=4096, log_align_req=12)),  # --- IGNORE ---
    CreateSRQ(pd="pd0", srq="srq0", srq_init_obj=IbvSrqInitAttr(attr=IbvSrqAttr())),  # --- IGNORE ---
    CreateCQ(cq="cq0"),
    CreateCQ(cq="cq1"),
    ModifyCQ(cq="cq0", attr_obj=IbvModifyCQAttr()),
    RegMR(
        pd="pd0",
        addr="bufs[0]",
        length=1024,
        mr="mr0",
        access="IBV_ACCESS_LOCAL_WRITE | IBV_ACCESS_REMOTE_READ | IBV_ACCESS_REMOTE_WRITE",
    ),
    RegMR(
        pd="pd1",
        addr="bufs[1]",
        length=1024,
        mr="mr1",
        access="IBV_ACCESS_LOCAL_WRITE | IBV_ACCESS_REMOTE_READ | IBV_ACCESS_REMOTE_WRITE",
    ),
    CreateQP(
        qp="qp0",
        pd="pd0",
        init_attr_obj=IbvQPInitAttr(
            send_cq="cq0",
            recv_cq="cq0",
            cap=IbvQPCap(max_send_wr=1, max_recv_wr=1, max_send_sge=1, max_recv_sge=1),
            qp_type="IBV_QPT_RC",
            sq_sig_all=1,
        ),
        remote_qp="srv0",
    ),
    ModifyQP(
        qp="qp0",
        attr_mask="IBV_QP_STATE | IBV_QP_PKEY_INDEX | IBV_QP_PORT | IBV_QP_ACCESS_FLAGS",
        attr_obj=IbvQPAttr(
            qp_state="IBV_QPS_INIT",
            pkey_index=0,
            port_num=1,
            qp_access_flags="IBV_ACCESS_REMOTE_READ | IBV_ACCESS_REMOTE_WRITE | IBV_ACCESS_LOCAL_WRITE",
        ),
    ),
    ModifyQP(
        qp="qp0",
        attr_mask="IBV_QP_STATE | IBV_QP_AV | IBV_QP_PATH_MTU | IBV_QP_DEST_QPN | IBV_QP_RQ_PSN | IBV_QP_MAX_DEST_RD_ATOMIC | IBV_QP_MIN_RNR_TIMER",
        attr_obj=IbvQPAttr(
            qp_state="IBV_QPS_RTR",
            path_mtu="IBV_MTU_1024",
            dest_qp_num="",  # DeferredValue
            rq_psn=0,
            max_dest_rd_atomic=1,
            min_rnr_timer=12,
            ah_attr=IbvAHAttr(
                is_global=1,
                dlid="",  # DeferredValue
                sl=0,
                src_path_bits=0,
                port_num=1,
                grh=IbvGlobalRoute(
                    sgid_index=1,
                    hop_limit=1,
                    traffic_class=0,
                    flow_label=0,
                    dgid="",  # DeferredValue
                ),
            ),
        ),
    ),
    ModifyQP(
        qp="qp0",
        attr_mask="IBV_QP_STATE | IBV_QP_TIMEOUT | IBV_QP_RETRY_CNT | IBV_QP_RNR_RETRY | IBV_QP_SQ_PSN | IBV_QP_MAX_QP_RD_ATOMIC",
        attr_obj=IbvQPAttr(qp_state="IBV_QPS_RTS", timeout=14, retry_cnt=7, rnr_retry=7, sq_psn=0, max_rd_atomic=1),
    ),
    ModifySRQ(srq="srq0", attr_obj=IbvSrqAttr(max_wr=1024, max_sge=1)),
    # 这里可以添加更多的操作，比如发送数据等
    PostSend(
        qp="qp0",
        wr_obj=IbvSendWR(
            wr_id=1,
            num_sge=1,
            opcode="IBV_WR_SEND",
            send_flags="IBV_SEND_SIGNALED",
            sg_list=[IbvSge(mr="mr0")],
        ),
    ),
    PostRecv(
        qp="qp0",
        wr_obj=IbvRecvWR(
            wr_id=1,
            num_sge=1,
            next_wr=IbvRecvWR(wr_id=1, num_sge=1, next_wr=None, sg_list=[IbvSge(mr="mr0"), IbvSge(mr="mr1")]),
            sg_list=[IbvSge(mr="mr0"), IbvSge(mr="mr1")],
        ),
    ),
    PostSRQRecv(
        srq="srq0",
        wr_obj=IbvRecvWR(
            wr_id=1,
            num_sge=1,
            sg_list=[IbvSge(mr="mr0")],
        ),
    ),
    PollCQ(cq="cq0"),
    DestroyQP(qp="qp0"),
    # DestroyQP(qp="qp0"),  # --- IGNORE ---
    DestroyCQ(cq="cq0"),
    DestroySRQ(srq="srq0"),
    DeregMR(mr="mr0"),
    DeallocPD(pd="pd0"),
    FreeDM(dm="dm0"),  # --- IGNORE ---
]


def escape_c_string(s: str) -> str:
    """
    转义字符串为合法的 C 字符串常量内容。
    会转义双引号、反斜杠、换行等特殊字符。
    """
    # json.dumps 会自动做 C 风格转义
    escaped = json.dumps(s)
    # 去掉最外层的引号
    return escaped[1:-1]


def render(verbs: List[VerbCall]) -> str:
    ctx = CodeGenContext()
    verbs = [
        GetDeviceList("dev_list"),
        OpenDevice("dev_list"),
        FreeDeviceList(),
        QueryDeviceAttr(),
        QueryPortAttr(),
        QueryGID(),
    ] + verbs
    for v in verbs:
        v.apply(ctx)
    body = ""
    for i, v in enumerate(verbs):
        summary = escape_c_string(summarize_verb(v, deep=True, max_items=1000))
        body += f'    printf("[{i + 1}] {summary} start.\\n");\n'
        body += v.generate_c(ctx)
        body += f'    printf("[{i + 1}] done.\\n");\n\n'
    # body = "".join(v.generate_c(ctx) for v in verbs)
    template_dir = "./templates"
    template_name = "client.cpp.j2"
    env = Environment(loader=FileSystemLoader(template_dir), trim_blocks=True, lstrip_blocks=True)
    tpl = env.get_template(template_name)
    rendered = tpl.render(
        compile_units="pair_runtime.cpp runtime_resolver.c -lcjson",
        output_name="rdma_client_autogen",
        ib_port=1,
        msg_size=1024,
        bundle_env="RDMA_FUZZ_RUNTIME",
        client_update="client_update.json",
        length=1000,
        setup_region="/* setup generated by verbs (alloc/reg/create) moved here if你把这些也用 generate_c 产出 */",
        early_verbs_region="".join([]),
        verbs_region="".join(body),
        epilog_region="/* optional CQ polling & cleanup */",
        prolog_extra=ctx.generate_variable_definitions_all(),  # 如果你想注入额外 helper，这里填
    )
    return rendered


if __name__ == "__main__":
    print("This is my_fuzz_test.py")
    logger = logging.getLogger()
    logging.basicConfig(level=logging.DEBUG)
    for h in list(logger.handlers):
        logger.removeHandler(h)

    fh = logging.FileHandler("out.log", mode="w", encoding="utf-8")
    fmt = logging.Formatter("%(message)s")
    fh.setFormatter(fmt)
    logger.addHandler(fh)

    corpus = Corpus("seeds")
    verbs = copy.deepcopy(INITIAL_VERBS)
    sid0 = corpus.add(verbs, meta={"cov_bits_new": 0, "sem_novelty": 0.0})
    ctx = CodeGenContext()
    for v in verbs:  # initial check
        v.apply(ctx)

    rng = None
    mutator = fuzz_mutate.ContractAwareMutator(rng)
    # for _ in range(10):
    while True:
        base_sid = corpus.pick_for_fuzz()
        print("Picked seed:", base_sid)
        if not base_sid:
            base_sid = sid0
        base_verbs = corpus.load_verbs(base_sid)
        if not base_verbs:
            base_verbs = copy.deepcopy(verbs)
        print("Base verbs:", summarize_verb_list(base_verbs, deep=True))
        # cur_verbs = mutator.mutate(base_verbs)
        mutator.mutate(base_verbs)
        cur_verbs = base_verbs

        rendered = render(cur_verbs)
        with open("client.cpp", "w") as f:
            f.write(rendered)

        metrics = execute_and_collect()
        logging.info("metrics: %s", metrics)
        new_sid = corpus.add(
            cur_verbs,
            meta={
                "cov_bits_new": int(metrics.get("cov_new", 0)),
                "sem_novelty": float(metrics.get("sem_novelty", 0.0)),
            },
        )
        corpus.record_run(
            new_sid,
            {
                "outcome": metrics.get("outcome"),
                "cov_delta": int(metrics.get("cov_new", 0)),
                "runtime_ms": int(metrics.get("runtime_ms", 0)),
                "score": float(metrics.get("score", 0.0)),
                "detail": metrics.get("detail"),
            },
<<<<<<< HEAD
        )
=======
        )
    # print(summarize_verb_list(verbs, deep=True))
    # # print("\n\nGenerated C++ Code:\n")
    # rendered = render(verbs)
    # with open("client.cpp", "w") as f:
    #     f.write(rendered)
>>>>>>> 9d5b3cfc
<|MERGE_RESOLUTION|>--- conflicted
+++ resolved
@@ -251,58 +251,68 @@
     fh.setFormatter(fmt)
     logger.addHandler(fh)
 
-    corpus = Corpus("seeds")
-    verbs = copy.deepcopy(INITIAL_VERBS)
-    sid0 = corpus.add(verbs, meta={"cov_bits_new": 0, "sem_novelty": 0.0})
-    ctx = CodeGenContext()
-    for v in verbs:  # initial check
-        v.apply(ctx)
-
     rng = None
     mutator = fuzz_mutate.ContractAwareMutator(rng)
-    # for _ in range(10):
-    while True:
-        base_sid = corpus.pick_for_fuzz()
-        print("Picked seed:", base_sid)
-        if not base_sid:
-            base_sid = sid0
-        base_verbs = corpus.load_verbs(base_sid)
-        if not base_verbs:
-            base_verbs = copy.deepcopy(verbs)
-        print("Base verbs:", summarize_verb_list(base_verbs, deep=True))
-        # cur_verbs = mutator.mutate(base_verbs)
-        mutator.mutate(base_verbs)
-        cur_verbs = base_verbs
-
-        rendered = render(cur_verbs)
-        with open("client.cpp", "w") as f:
-            f.write(rendered)
-
-        metrics = execute_and_collect()
-        logging.info("metrics: %s", metrics)
-        new_sid = corpus.add(
-            cur_verbs,
-            meta={
-                "cov_bits_new": int(metrics.get("cov_new", 0)),
-                "sem_novelty": float(metrics.get("sem_novelty", 0.0)),
-            },
-        )
-        corpus.record_run(
-            new_sid,
-            {
-                "outcome": metrics.get("outcome"),
-                "cov_delta": int(metrics.get("cov_new", 0)),
-                "runtime_ms": int(metrics.get("runtime_ms", 0)),
-                "score": float(metrics.get("score", 0.0)),
-                "detail": metrics.get("detail"),
-            },
-<<<<<<< HEAD
-        )
-=======
-        )
+    verbs = copy.deepcopy(INITIAL_VERBS)
+    for _ in range(20):
+        flag = mutator.mutate(verbs, choice="insert")
+        if not flag:
+            print("mutate failed")
+            exit(0)
+
+    print(summarize_verb_list(verbs, deep=True))
+    rendered = render(verbs)
+    with open("client.cpp", "w") as f:
+        f.write(rendered)
+
+    # corpus = Corpus("seeds")
+    # verbs = copy.deepcopy(INITIAL_VERBS)
+    # sid0 = corpus.add(verbs, meta={"cov_bits_new": 0, "sem_novelty": 0.0})
+    # ctx = CodeGenContext()
+    # for v in verbs:  # initial check
+    #     v.apply(ctx)
+
+    # rng = None
+    # mutator = fuzz_mutate.ContractAwareMutator(rng)
+    # # for _ in range(10):
+    # while True:
+    #     base_sid = corpus.pick_for_fuzz()
+    #     print("Picked seed:", base_sid)
+    #     if not base_sid:
+    #         base_sid = sid0
+    #     base_verbs = corpus.load_verbs(base_sid)
+    #     if not base_verbs:
+    #         base_verbs = copy.deepcopy(verbs)
+    #     print("Base verbs:", summarize_verb_list(base_verbs, deep=True))
+    #     # cur_verbs = mutator.mutate(base_verbs)
+    #     mutator.mutate(base_verbs)
+    #     cur_verbs = base_verbs
+
+    #     rendered = render(cur_verbs)
+    #     with open("client.cpp", "w") as f:
+    #         f.write(rendered)
+
+    #     metrics = execute_and_collect()
+    #     logging.info("metrics: %s", metrics)
+    #     new_sid = corpus.add(
+    #         cur_verbs,
+    #         meta={
+    #             "cov_bits_new": int(metrics.get("cov_new", 0)),
+    #             "sem_novelty": float(metrics.get("sem_novelty", 0.0)),
+    #         },
+    #     )
+    #     corpus.record_run(
+    #         new_sid,
+    #         {
+    #             "outcome": metrics.get("outcome"),
+    #             "cov_delta": int(metrics.get("cov_new", 0)),
+    #             "runtime_ms": int(metrics.get("runtime_ms", 0)),
+    #             "score": float(metrics.get("score", 0.0)),
+    #             "detail": metrics.get("detail"),
+    #         },
+    #     )
     # print(summarize_verb_list(verbs, deep=True))
     # # print("\n\nGenerated C++ Code:\n")
     # rendered = render(verbs)
     # with open("client.cpp", "w") as f:
-    #     f.write(rendered)
->>>>>>> 9d5b3cfc
+    #     f.write(rendered)